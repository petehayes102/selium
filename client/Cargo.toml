--- conflicted
+++ resolved
@@ -26,18 +26,12 @@
 quinn = "0.10"
 rustls = "0.21"
 rustls-pemfile = "1.0"
-<<<<<<< HEAD
-selium-common = { version = "0.1", path = "../common" }
-serde = { version = "1.0", optional = true, features = ["derive"] }
-tokio = { version = "1.29", features = ["full"] }
-=======
 selium-protocol = { version = "0.1", path = "../protocol" }
 selium-std = { version = "0.1", optional = true, path = "../standard" }
 tokio = { version = "1.33", features = ["full"] }
 
 [dev-dependencies]
 serde = "1.0"
->>>>>>> 6698d05c
 
 [features]
 chrono = ["dep:chrono"]
